![pandabase_logo](https://github.com/notsambeck/notsambeck.github.io/blob/master/media/pandabase_logo.jpg?raw=true)

##### pip install pandabase
[![Build Status](https://travis-ci.org/notsambeck/pandabase.svg?branch=master)](https://travis-ci.org/notsambeck/pandabase)
[![Coverage Status](https://coveralls.io/repos/github/notsambeck/pandabase/badge.svg?branch=master)](https://coveralls.io/github/notsambeck/pandabase?branch=master)

pandabase links pandas DataFrames to SQL databases, supporting read, append, upsert, and basic database management operations. 

By default, pandabase uses DataFrame.index as the primary key. Using an explicit primary key makes rational database schemas the obvious choice, and makes it easy to maintain clean data even when it must be updated frequently. 

Designed specifically for time-series datasets that need to be stored to disk permanently, but are updated over time and used primarily in-memory for computation. All supported types are nullable, ideal for ML applications.

Tested under:
* Python >= 3.6
* Pandas >= 0.24, including 1.0
* SQLAlchemy >= 1.3 
* SQLite
* Postgres
    * requires psycopg2 and postgres >= 8

### Features
* pandabase.to_sql(df, ...) replaces df.to_sql(...)
* pandabase.read_sql(...)   replaces pd.read_sql(...)
* primary key support:
    * by default, uses df.index as table PK (must have name != None)
    * filter results with lowest/highest kwargs: lowest <= results.pk <= highest 
    * (new in 0.4): support for multi-indexes
    * optionally, generate integer index (with parameter auto_index=True)
* multiple insert modes: how='create_only', 'upsert', or 'append'
* datatypes (all nullable): 
    * boolean
    * int
    * float
    * datetime (UTC only)
    * string

### Bonus Features
* moderately smart insertion handles new records that 'almost correspond' with database schema automatically
* to_sql can automatically add new columns to database as needed with kwarg: add_new_columns=True
* supports arbitrary schemas in Postgres with kwarg: schema=name
* comprehensive test suite (pytest)
* companda(df1, df2) test tool: rich comparisons of DataFrames

### Design Considerations
* Minimal dependencies: Pandas (>= 0.24) & SQLAlchemy (>= 1.3) are the only requirements
* Database is the source of truth: will coerce incoming DataFrames to fit existing schema
  * but also is reasonably smart about how new tables are created from DataFrames
* Not horrendously slow (?)

### License
MIT license

### Thanks
Code partially stolen from:
[Dataset](https://github.com/pudo/dataset) (nice, more general-purpose SQL interaction library) and 
[pandas.sql](https://github.com/pandas-dev/pandas/blob/master/pandas/io/sql.py)

See also:
[Pangres](https://github.com/ThibTrip/pangres) like Pandabase, but faster.

### Installation
<<<<<<< HEAD
From your virtual environment of choice (including Conda):
=======
From your virtual environment of choice:
>>>>>>> 71480195

```bash
~/$ pip install pandabase
```

For latest version:

```bash
~/$ git clone https://github.com/notsambeck/pandabase
~/$ cd pandabase
~/pandabase/$ pip install -r requirements.txt
~/pandabase/$ pip install .
```

### Usage
```python
# Python >= 3.6
>>> import pandas as pd
>>> import numpy as np
>>> import pandabase
>>> my_data = pd.DataFrame(index=range(7, 12), 
                           columns=['some_number'],
                           data=np.random.random((5,1)))
>>> my_data.index.name = 'my_index_name'        # index must be named to use as PK
>>> pandabase.to_sql(my_data, table_name='my_table', con='sqlite:///new_sqlite_db.sqlite', how='create_only')
Table('my_table', ...
>>> exit()
```

Your data is now persistently stored in a SQLite database, using my_data.index as primary key. To append or update data, replace 'create_only' with 'append' or 'upsert'. To store records without an explicit index, use 'autoindex=True'.

```bash
~/pandabase$ ls
new_sqlite_db.sqlite
```

```python
>>> import pandabase
>>> df = pandabase.read_sql('my_table', con='sqlite:///new_sqlite_db.sqlite'))
>>> df
    some_number 
7   0.722416 
8   0.076045 
9   0.213118 
10  0.453716 
11  0.406995
```

### Usage notes & recommendations:

#### Engines vs. strings
All methods accept either a string or sqlalchemy.Engine for argument 'con' (i.e. database connection).
Using a string works, but the connection may not be returned to the connection pool at transaction end.
Eventually, this may exhaust the connection pool.
For applications, always pass an engine object to pandabase.to_sql and pandabase.read_sql. Example:

```python
>>> import pandabase
>>> engine = pandabase.engine_builder('postgresql+psycopg2://postgres:postgres@localhost:5432/testdb')
>>> pandabase.to_sql(df=df, con=engine, table_name='table0')   # to use default schema=None => 'public'
>>> pandabase.to_sql(df=df, con=engine, table_name='table0', schema='my_schema')   #  access my_schema.table
```


#### Keyword arguments for pandabase.read_sql:

* [lowest, highest]: minimum/maximum values for PK that will be retrieved.
    * Can be used independently of each other.
    * For multi-index tables, use a tuple of values in order.
    * e.g. `pandabase.to_sql(con=con, table_name='multi_index_table', highest=(max_value_for_pk0, max_value_for_pk1, ), lowest=(min_value_for_pk0, min_value_for_pk1, )`
* schema: string, schema for Postgres
    * e.g. for `pandabase.to_sql(con=con, table_name='bare_table', schema='my_schema')   # myschema.bare_table`
* add_new_columns: bool, default False. if True, add columns to database as necessary to match incoming DataFrame
    * e.g. for `pandabase.to_sql(con=con, table_name='table0', add_new_columns=True)`
* how: ['create_only', 'append', or 'upsert']


Usage note up to 0.4.5 release.
selecting an empty subset of data will raise an error if type(lowest) != type(data), 
even if the types are comparable, e.g. float vs. int.

(New behavior will return a DataFrame with length zero for  

### Using Extra Features
Companda - rich comparisons of DataFrames. call companda on two DataFrames, get a Companda object back (that evaluates to True/False).

```python
>>> from pandabse.companda import companda
>>> df = pandabase.read_sql('my_table', con='sqlite:///new_sqlite_db.sqlite'))

>>> companda(df, df.copy())
Companda(True, message='DataFrames are equal')
>>> bool(companda(df, df.copy()))
True

>>> df2 = df.copy()
>>> df2.iloc[1, 2] = -1000

>>> companda(df, df2)
Companda(False, message='Columns and indices are equal, but unequal values in columns [col_a]...')
>>> bool(companda(df, df2))
False
```

### Table utility functions:

Under basic use cases, Pandabase can handle database administration tasks. All support schema=name kwarg in Postgres.

* drop_db_table(table_name, con):
    * Drop table [table_name] from con - be careful with this!
* get_db_table_names(con):
    * Get a list of table names from database.
* get_table_column_names(con, table_name):
    * Get a list of column names from database, table.
* describe_database(con):
    * Get a description of database content: {table_names: {table_info_dicts}}.<|MERGE_RESOLUTION|>--- conflicted
+++ resolved
@@ -59,11 +59,7 @@
 [Pangres](https://github.com/ThibTrip/pangres) like Pandabase, but faster.
 
 ### Installation
-<<<<<<< HEAD
 From your virtual environment of choice (including Conda):
-=======
-From your virtual environment of choice:
->>>>>>> 71480195
 
 ```bash
 ~/$ pip install pandabase
